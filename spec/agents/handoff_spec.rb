--- conflicted
+++ resolved
@@ -23,17 +23,6 @@
   end
 
   describe "#perform" do
-<<<<<<< HEAD
-    it "returns HandoffDescriptor with target agent and message" do
-      tool_context = instance_double(Agents::ToolContext)
-
-      result = handoff_tool.perform(tool_context)
-
-      expect(result).to be_a(Agents::HandoffDescriptor)
-      expect(result.target_agent).to eq(target_agent)
-      expect(result.message).to eq("I'll transfer you to Support Agent who can better assist you with this.")
-      expect(result.to_s).to eq("I'll transfer you to Support Agent who can better assist you with this.")
-=======
     it "returns halt with transfer message" do
       tool_context = instance_double(Agents::ToolContext)
       run_context = instance_double(Agents::RunContext)
@@ -47,7 +36,6 @@
       expect(result).to be_a(RubyLLM::Tool::Halt)
       expect(result.content).to eq("I'll transfer you to Support Agent who can better assist you with this.")
       expect(context_hash[:pending_handoff]).to include(target_agent: target_agent)
->>>>>>> fc93374a
     end
   end
 
