--- conflicted
+++ resolved
@@ -11,7 +11,6 @@
 
 module Agents
   class Error < StandardError; end
-<<<<<<< HEAD
   # Recommended prompt prefix for agents that use handoffs
   RECOMMENDED_HANDOFF_PROMPT_PREFIX = <<~PREFIX.freeze
     # System context
@@ -19,20 +18,6 @@
 
     CRITICAL: Transfers between agents are handled seamlessly in the background and are completely invisible to users. NEVER mention transfers, handoffs, or connecting to other agents in your conversation with the user. Simply call the transfer function when needed without any explanation to the user.
   PREFIX
-=======
-
-  # OpenAI's recommended system prompt prefix for multi-agent workflows
-  # This helps agents understand they're part of a coordinated system
-  RECOMMENDED_HANDOFF_PROMPT_PREFIX =
-    "# System context\n" \
-    "You are part of a multi-agent system called the Ruby Agents SDK, designed to make agent " \
-    "coordination and execution easy. Agents uses two primary abstraction: **Agents** and " \
-    "**Handoffs**. An agent encompasses instructions and tools and can hand off a " \
-    "conversation to another agent when appropriate. " \
-    "Handoffs are achieved by calling a handoff function, generally named " \
-    "`handoff_to_<agent_name>`. Transfers between agents are handled seamlessly in the background; " \
-    "do not mention or draw attention to these transfers in your conversation with the user.\n"
->>>>>>> 8fd88c38
 
   class << self
     # Logger for debugging (can be set by users)
@@ -49,7 +34,6 @@
       @configuration ||= Configuration.new
     end
 
-<<<<<<< HEAD
     # Get the configured logger instance
     # @return [Logger] The logger instance
     def logger
@@ -57,9 +41,7 @@
     end
 
     # Set a custom logger
-    def logger=(logger)
-      @logger = logger
-    end
+    attr_writer :logger
 
     private
 
@@ -72,10 +54,6 @@
       logger
     end
 
-=======
-    private
-
->>>>>>> 8fd88c38
     def configure_ruby_llm!
       RubyLLM.configure do |config|
         config.openai_api_key = configuration.openai_api_key if configuration.openai_api_key
@@ -83,10 +61,7 @@
         config.gemini_api_key = configuration.gemini_api_key if configuration.gemini_api_key
         config.default_model = configuration.default_model
         config.log_level = configuration.debug == true ? :debug : :info
-<<<<<<< HEAD
         config.log_level = configuration.debug == true ? :debug : :info
-=======
->>>>>>> 8fd88c38
         config.request_timeout = configuration.request_timeout if configuration.request_timeout
       end
     end
@@ -98,11 +73,7 @@
     def initialize
       @default_model = "gpt-4o-mini"
       @request_timeout = 120
-<<<<<<< HEAD
       @debug = ENV["AGENTS_DEBUG"] == "true"
-=======
-      @debug = false
->>>>>>> 8fd88c38
     end
 
     # Check if at least one provider is configured
@@ -126,11 +97,7 @@
 require_relative "agents/tool_wrapper"
 require_relative "agents/agent_runner"
 require_relative "agents/runner"
-<<<<<<< HEAD
 require_relative "agents/agent_tool"
 
 # MCP integration (optional)
-require_relative "agents/mcp"
-=======
-require_relative "agents/agent_tool"
->>>>>>> 8fd88c38
+require_relative "agents/mcp"