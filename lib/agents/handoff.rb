--- conflicted
+++ resolved
@@ -95,23 +95,14 @@
       @tool_description
     end
 
-<<<<<<< HEAD
     # Handoff tools don't need parameters - just the intent to transfer
     def perform(tool_context, **params)
+      if tool_context.context[:pending_handoff]
+        return "Transfer request noted (already processing a handoff). Please wait for the current handoff to complete."
+      end
+
       # Extract message parameter
       message = params[:message] || "Handoff initiated"
-=======
-    # Handoff tools implement first-call-wins semantics to prevent infinite loops
-    # Multiple handoff calls in a single response are ignored (like OpenAI SDK)
-    def perform(tool_context)
-      # First-call-wins: only set handoff if not already set
-      if tool_context.context[:pending_handoff]
-        return "Transfer request noted (already processing a handoff)."
-      end
-
-      # Set the handoff target
-      tool_context.context[:pending_handoff] = @target_agent
->>>>>>> ab2c6df2
 
       # Store handoff information in context for Runner to process
       tool_context.context[:pending_handoff] = {
