# frozen_string_literal: true

require_relative "message_extractor"
require_relative "handoff_descriptor"

module Agents
  # The execution engine that orchestrates conversations between users and agents.
  # Runner manages the conversation flow, handles tool execution through RubyLLM,
  # coordinates handoffs between agents, and ensures thread-safe operation.
  #
  # The Runner follows a turn-based execution model where each turn consists of:
  # 1. Sending a message to the LLM with current context
  # 2. Receiving a response that may include tool calls
  # 3. Executing tools and getting results (handled by RubyLLM)
  # 4. Checking for agent handoffs
  # 5. Continuing until no more tools are called
  #
  # ## Thread Safety
  # The Runner ensures thread safety by:
  # - Creating new context wrappers for each execution
  # - Using tool wrappers that pass context through parameters
  # - Never storing execution state in shared variables
  #
  # ## Integration with RubyLLM
  # We leverage RubyLLM for LLM communication and tool execution while
  # maintaining our own context management and handoff logic.
  #
  # @example Simple conversation
  #   agent = Agents::Agent.new(
  #     name: "Assistant",
  #     instructions: "You are a helpful assistant",
  #     tools: [weather_tool]
  #   )
  #
  #   result = Agents::Runner.run(agent, "What's the weather?")
  #   puts result.output
  #   # => "Let me check the weather for you..."
  #
  # @example Conversation with context
  #   result = Agents::Runner.run(
  #     support_agent,
  #     "I need help with my order",
  #     context: { user_id: 123, order_id: 456 }
  #   )
  #
  # @example Multi-agent handoff
  #   triage = Agents::Agent.new(
  #     name: "Triage",
  #     instructions: "Route users to the right specialist",
  #     handoff_agents: [billing_agent, tech_agent]
  #   )
  #
  #   result = Agents::Runner.run(triage, "I can't pay my bill")
  #   # Triage agent will handoff to billing_agent
  class Runner
    DEFAULT_MAX_TURNS = 10

    class MaxTurnsExceeded < StandardError; end

    # Create a thread-safe agent runner for multi-agent conversations.
    # The first agent becomes the default entry point for new conversations.
    # All agents must be explicitly provided - no automatic discovery.
    #
    # @param agents [Array<Agents::Agent>] All agents that should be available for handoffs
    # @return [AgentRunner] Thread-safe runner that can be reused across multiple conversations
    #
    # @example
    #   runner = Agents::Runner.with_agents(triage_agent, billing_agent, support_agent)
    #   result = runner.run("I need help")  # Uses triage_agent for new conversation
    #   result = runner.run("More help", context: stored_context)  # Continues with appropriate agent
    def self.with_agents(*agents)
      AgentRunner.new(agents)
    end

    # Execute an agent with the given input and context.
    # This is now called internally by AgentRunner and should not be used directly.
    #
    # @param starting_agent [Agents::Agent] The agent to run
    # @param input [String] The user's input message
    # @param context [Hash] Shared context data accessible to all tools
    # @param registry [Hash] Registry of agents for handoff resolution
    # @param max_turns [Integer] Maximum conversation turns before stopping
    # @param callbacks [Hash] Optional callbacks for real-time event notifications
    # @return [RunResult] The result containing output, messages, and usage
    def run(starting_agent, input, context: {}, registry: {}, max_turns: DEFAULT_MAX_TURNS, callbacks: {})
      # The starting_agent is already determined by AgentRunner based on conversation history
      current_agent = starting_agent

      # Create context wrapper with deep copy for thread safety
      context_copy = deep_copy_context(context)
      context_wrapper = RunContext.new(context_copy, callbacks: callbacks)
      current_turn = 0

      # Create chat once and restore conversation history if any
      chat = create_chat(current_agent, context_wrapper)
      restore_conversation_history(chat, context_wrapper)

      loop do
        current_turn += 1
        raise MaxTurnsExceeded, "Exceeded maximum turns: #{max_turns}" if current_turn > max_turns

        # Get response from LLM (Extended Chat handles tool execution with handoff detection)
        result = if current_turn == 1
                   # Emit agent thinking event for initial message
                   context_wrapper.callback_manager.emit_agent_thinking(current_agent.name, input)
                   chat.ask(input)
                 else
                   # Emit agent thinking event for continuation
                   context_wrapper.callback_manager.emit_agent_thinking(current_agent.name, "(continuing conversation)")
                   chat.complete
                 end
        response = result

<<<<<<< HEAD
        # Check for handoff descriptor - direct continuation approach
        if (descriptor = context_wrapper.context.delete(:pending_handoff_descriptor))
          next_agent = descriptor.target_agent
=======
        # Check for handoff via RubyLLM's halt mechanism
        if response.is_a?(RubyLLM::Tool::Halt) && context_wrapper.context[:pending_handoff]
          handoff_info = context_wrapper.context.delete(:pending_handoff)
          next_agent = handoff_info[:target_agent]
>>>>>>> fc93374a

          # Validate that the target agent is in our registry
          # This prevents handoffs to agents that weren't explicitly provided
          unless registry[next_agent.name]
            puts "[Agents] Warning: Handoff to unregistered agent '#{next_agent.name}', continuing with current agent"
<<<<<<< HEAD
            # Continue with current agent, treating descriptor message as normal response
            next
=======
            # Return the halt content as the final response
            save_conversation_state(chat, context_wrapper, current_agent)
            return RunResult.new(
              output: response.content,
              messages: MessageExtractor.extract_messages(chat, current_agent),
              usage: context_wrapper.usage,
              context: context_wrapper.context
            )
>>>>>>> fc93374a
          end

          # Emit agent handoff event
          context_wrapper.callback_manager.emit_agent_handoff(current_agent.name, next_agent.name, "handoff")

          # Switch to new agent atomically - all mutations in one place
          current_agent = next_agent
          context_wrapper.context[:current_agent] = next_agent.name

          # Reconfigure the existing chat for the new agent
          reconfigure_chat_for_agent(chat, current_agent, context_wrapper)

          # LLM continues naturally with the new agent context
          # No need to force continuation - it happens automatically
          next
        end

<<<<<<< HEAD
        # Handle regular halts (non-handoff) - return the halt content as final response
        if response.is_a?(RubyLLM::Tool::Halt)
          update_conversation_context(context_wrapper, current_agent)
=======
        # Handle non-handoff halts - return the halt content as final response
        if response.is_a?(RubyLLM::Tool::Halt)
          save_conversation_state(chat, context_wrapper, current_agent)
>>>>>>> fc93374a
          return RunResult.new(
            output: response.content,
            messages: MessageExtractor.extract_messages(chat, current_agent),
            usage: context_wrapper.usage,
            context: context_wrapper.context
          )
        end

        # If tools were called, continue the loop to let them execute
        next if response.tool_call?

        # If no tools were called, we have our final response

        # Update final context before returning
        update_conversation_context(context_wrapper, current_agent)

        return RunResult.new(
          output: response.content,
          messages: MessageExtractor.extract_messages(chat, current_agent),
          usage: context_wrapper.usage,
          context: context_wrapper.context
        )
      end
    rescue MaxTurnsExceeded => e
      # Update context even on error
      update_conversation_context(context_wrapper, current_agent) if chat && current_agent

      RunResult.new(
        output: "Conversation ended: #{e.message}",
        messages: chat ? MessageExtractor.extract_messages(chat, current_agent) : [],
        usage: context_wrapper.usage,
        error: e,
        context: context_wrapper.context
      )
    rescue StandardError => e
      # Update context even on error
      update_conversation_context(context_wrapper, current_agent) if chat && current_agent

      RunResult.new(
        output: nil,
        messages: chat ? MessageExtractor.extract_messages(chat, current_agent) : [],
        usage: context_wrapper.usage,
        error: e,
        context: context_wrapper.context
      )
    end

    private

    def deep_copy_context(context)
      # Handle deep copying for thread safety
      context.dup.tap do |copied|
        copied[:conversation_history] = context[:conversation_history]&.map(&:dup) || []
        # Don't copy agents - they're immutable
        copied[:current_agent] = context[:current_agent]
        copied[:turn_count] = context[:turn_count] || 0
      end
    end

    # Restore conversation history from context into chat
    # This method is now only called once during initial chat creation
    # since we maintain a single chat instance throughout handoffs
    def restore_conversation_history(chat, context_wrapper)
      history = context_wrapper.context[:conversation_history] || []

      history.each do |msg|
        # Only restore user and assistant messages with content
        next unless %i[user assistant].include?(msg[:role].to_sym)
        next unless msg[:content] && !MessageExtractor.content_empty?(msg[:content])

        # Extract text content safely - handle both string and hash content
        content = RubyLLM::Content.new(msg[:content])

        # Create a proper RubyLLM::Message and pass it to add_message
        message = RubyLLM::Message.new(
          role: msg[:role].to_sym,
          content: content
        )
        chat.add_message(message)
      rescue StandardError => e
        # Continue with partial history on error
        # TODO: Remove this, and let the error propagate up the call stack
        puts "[Agents] Failed to restore message: #{e.message}\n#{e.backtrace.join("\n")}"
      end
    rescue StandardError => e
      # If history restoration completely fails, continue with empty history
      # TODO: Remove this, and let the error propagate up the call stack
      puts "[Agents] Failed to restore conversation history: #{e.message}"
      context_wrapper.context[:conversation_history] = []
    end

    # Reconfigure an existing chat instance for a new agent using RubyLLM's replace option
    # This eliminates the need to create new chats and restore history on handoffs
    def reconfigure_chat_for_agent(chat, agent, context_wrapper)
      # Get system prompt for the new agent (may be dynamic)
      system_prompt = agent.get_system_prompt(context_wrapper)

      # Build tools for the new agent
      all_tools = build_agent_tools(agent, context_wrapper)

      # Use RubyLLM's replace option to swap configuration
      chat.with_instructions(system_prompt, replace: true) if system_prompt
      chat.with_tools(*all_tools, replace: true) if all_tools.any?
      chat.with_temperature(agent.temperature) if agent.temperature
      chat.with_schema(agent.response_schema) if agent.response_schema

      chat
    end

    # Update conversation context with current state
    # Simplified version that doesn't need to save/restore full conversation history
    def update_conversation_context(context_wrapper, current_agent)
      context_wrapper.context[:current_agent] = current_agent.name
      context_wrapper.context[:turn_count] = (context_wrapper.context[:turn_count] || 0) + 1
      context_wrapper.context[:last_updated] = Time.now

      # Clean up temporary handoff state
      context_wrapper.context.delete(:pending_handoff_descriptor)
    end

    def create_chat(agent, context_wrapper)
      # Get system prompt (may be dynamic)
      system_prompt = agent.get_system_prompt(context_wrapper)

      # Create standard RubyLLM chat
      chat = RubyLLM::Chat.new(model: agent.model)

<<<<<<< HEAD
      # Build tools for the agent
      all_tools = build_agent_tools(agent, context_wrapper)

=======
      # Combine all tools - both handoff and regular tools need wrapping
      all_tools = []

      # Add handoff tools
      agent.handoff_agents.each do |target_agent|
        handoff_tool = HandoffTool.new(target_agent)
        all_tools << ToolWrapper.new(handoff_tool, context_wrapper)
      end

      # Add regular tools
      agent.tools.each do |tool|
        all_tools << ToolWrapper.new(tool, context_wrapper)
      end

>>>>>>> fc93374a
      # Configure chat with instructions, temperature, tools, and schema
      chat.with_instructions(system_prompt) if system_prompt
      chat.with_temperature(agent.temperature) if agent.temperature
      chat.with_tools(*all_tools) if all_tools.any?
      chat.with_schema(agent.response_schema) if agent.response_schema

      chat
    end

    # Build tools for an agent - both handoff and regular tools need wrapping
    # Extracted to a separate method to reduce duplication between create_chat and reconfigure_chat_for_agent
    def build_agent_tools(agent, context_wrapper)
      all_tools = []

      # Add handoff tools
      agent.handoff_agents.each do |target_agent|
        handoff_tool = HandoffTool.new(target_agent)
        all_tools << ToolWrapper.new(handoff_tool, context_wrapper)
      end

      # Add regular tools
      agent.tools.each do |tool|
        all_tools << ToolWrapper.new(tool, context_wrapper)
      end

      all_tools
    end
  end
end<|MERGE_RESOLUTION|>--- conflicted
+++ resolved
@@ -111,25 +111,15 @@
                  end
         response = result
 
-<<<<<<< HEAD
-        # Check for handoff descriptor - direct continuation approach
-        if (descriptor = context_wrapper.context.delete(:pending_handoff_descriptor))
-          next_agent = descriptor.target_agent
-=======
         # Check for handoff via RubyLLM's halt mechanism
         if response.is_a?(RubyLLM::Tool::Halt) && context_wrapper.context[:pending_handoff]
           handoff_info = context_wrapper.context.delete(:pending_handoff)
           next_agent = handoff_info[:target_agent]
->>>>>>> fc93374a
 
           # Validate that the target agent is in our registry
           # This prevents handoffs to agents that weren't explicitly provided
           unless registry[next_agent.name]
             puts "[Agents] Warning: Handoff to unregistered agent '#{next_agent.name}', continuing with current agent"
-<<<<<<< HEAD
-            # Continue with current agent, treating descriptor message as normal response
-            next
-=======
             # Return the halt content as the final response
             save_conversation_state(chat, context_wrapper, current_agent)
             return RunResult.new(
@@ -138,7 +128,6 @@
               usage: context_wrapper.usage,
               context: context_wrapper.context
             )
->>>>>>> fc93374a
           end
 
           # Emit agent handoff event
@@ -156,15 +145,9 @@
           next
         end
 
-<<<<<<< HEAD
-        # Handle regular halts (non-handoff) - return the halt content as final response
-        if response.is_a?(RubyLLM::Tool::Halt)
-          update_conversation_context(context_wrapper, current_agent)
-=======
         # Handle non-handoff halts - return the halt content as final response
         if response.is_a?(RubyLLM::Tool::Halt)
           save_conversation_state(chat, context_wrapper, current_agent)
->>>>>>> fc93374a
           return RunResult.new(
             output: response.content,
             messages: MessageExtractor.extract_messages(chat, current_agent),
@@ -292,11 +275,6 @@
       # Create standard RubyLLM chat
       chat = RubyLLM::Chat.new(model: agent.model)
 
-<<<<<<< HEAD
-      # Build tools for the agent
-      all_tools = build_agent_tools(agent, context_wrapper)
-
-=======
       # Combine all tools - both handoff and regular tools need wrapping
       all_tools = []
 
@@ -311,7 +289,6 @@
         all_tools << ToolWrapper.new(tool, context_wrapper)
       end
 
->>>>>>> fc93374a
       # Configure chat with instructions, temperature, tools, and schema
       chat.with_instructions(system_prompt) if system_prompt
       chat.with_temperature(agent.temperature) if agent.temperature
